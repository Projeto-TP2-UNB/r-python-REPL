use std::ffi::CString;

pub type Name = String;

use std::collections::HashMap;

#[derive(Clone)]
pub struct Frame<A> {
    pub parent_function: Option<Function>,
    pub parent_key: Option<(Name, i32)>,
    pub variables: HashMap<Name, A>,
}

impl<A> Frame<A> {
    pub fn new(func: Option<Function>, key: Option<(Name, i32)>) -> Frame<A> {
        let variables: HashMap<Name, A> = HashMap::new();

        return Frame {
            parent_function: func,
            parent_key: key,
            variables,
        };
    }
}

#[derive(Clone)]
pub struct Environment<A> {
    pub scope: Function,
    pub recursion: i32,
    pub stack: HashMap<(Name, i32), Frame<A>>,
}

impl<A> Environment<A> {
    pub fn new() -> Environment<A> {
        let frame: Frame<A> = Frame::new(None, None);
        let scope = Function::new();

        return Environment {
            scope,
            recursion: 0,
            stack: HashMap::from([(("__main__".to_string(), 0), frame)]),
        };
    }

    pub fn scope_key(&self) -> (Name, i32) {
        return (self.scope_name(), self.recursion);
    }

    pub fn scope_name(&self) -> Name {
        return self.scope.name.clone();
    }

    pub fn scope_return(&self) -> Option<&A> {
        return self.search_frame(self.scope_name());
    }

    pub fn get_frame(&self, key: (Name, i32)) -> &Frame<A> {
        return self.stack.get(&key).unwrap();
    }

    pub fn search_frame(&self, name: Name) -> Option<&A> {
        return self
            .stack
            .get(&self.scope_key())
            .unwrap()
            .variables
            .get(&name);
    }

    pub fn insert_frame(&mut self, func: Function) -> () {
        let new_frame: Frame<A> = Frame::new(Some(self.scope.clone()), Some(self.scope_key()));

        self.stack
            .insert((func.name.clone(), self.scope_key().1 + 1), new_frame);
        self.scope = func;
        self.recursion += 1;
    }

    pub fn remove_frame(&mut self) -> () {
        let recursion = self.scope_key().1 - 1;
        self.scope = self
            .stack
            .remove(&self.scope_key())
            .unwrap()
            .parent_function
            .unwrap();
        self.recursion = recursion;
    }

    pub fn insert_variable(&mut self, name: Name, kind: A) -> () {
        if let Some(frame) = self.stack.get_mut(&self.scope_key()) {
            frame.variables.insert(name, kind);
        }
    }
}

#[derive(Clone, Debug, PartialEq)]
pub struct Function {
    pub name: Name,
    pub kind: Option<Type>,
    pub params: Option<Vec<(Name, Type)>>,
    pub body: Option<Box<Statement>>,
}

impl Function {
    pub fn new() -> Function {
        return Function {
            name: "__main__".to_string(),
            kind: None,
            params: None,
            body: None,
        };
    }
}

#[derive(Clone, Debug, PartialEq)]
pub enum Type {
    TInteger,
    TBool,
    TReal,
    TString,
    TFunction(Box<Option<Type>>, Vec<Type>),
    TList(Box<Type>),
    TTuple(Vec<Type>),
}

#[derive(Debug, PartialEq, Clone)]
pub enum Expression {
    /* constants */
    CTrue,
    CFalse,
    CInt(i32),
    CReal(f64),
    CString(String),

    /* variable reference */
    Var(Name),

    /* function call */
    FuncCall(Name, Vec<Expression>),

    /* arithmetic expressions over numbers */
    Add(Box<Expression>, Box<Expression>),
    Sub(Box<Expression>, Box<Expression>),
    Mul(Box<Expression>, Box<Expression>),
    Div(Box<Expression>, Box<Expression>),

    /* boolean expressions over booleans */
    And(Box<Expression>, Box<Expression>),
    Or(Box<Expression>, Box<Expression>),
    Not(Box<Expression>),

    /* relational expressions over numbers */
    EQ(Box<Expression>, Box<Expression>),
    GT(Box<Expression>, Box<Expression>),
    LT(Box<Expression>, Box<Expression>),
    GTE(Box<Expression>, Box<Expression>),
    LTE(Box<Expression>, Box<Expression>),
}

#[derive(Debug, PartialEq, Clone)]
pub enum Statement {
    VarDeclaration(Name),
    ValDeclaration(Name),
    Assignment(Name, Box<Expression>, Option<Type>),
    IfThenElse(Box<Expression>, Box<Statement>, Option<Box<Statement>>),
    While(Box<Expression>, Box<Statement>),
    Sequence(Box<Statement>, Box<Statement>),
<<<<<<< HEAD
    AssertTrue(Box<Expression>, String),
    AssertFalse(Box<Expression>, String),
    AssertEQ(Box<Expression>, Box<Expression>, String),
    AssertNEQ(Box<Expression>, Box<Expression>, String),
    ModTestDef(Name, Box<Statement>),
    AssertFails(String),
=======
    FuncDef(Function),
    Return(Box<Expression>),
>>>>>>> 3f1c7310
}<|MERGE_RESOLUTION|>--- conflicted
+++ resolved
@@ -2,124 +2,12 @@
 
 pub type Name = String;
 
-use std::collections::HashMap;
-
-#[derive(Clone)]
-pub struct Frame<A> {
-    pub parent_function: Option<Function>,
-    pub parent_key: Option<(Name, i32)>,
-    pub variables: HashMap<Name, A>,
-}
-
-impl<A> Frame<A> {
-    pub fn new(func: Option<Function>, key: Option<(Name, i32)>) -> Frame<A> {
-        let variables: HashMap<Name, A> = HashMap::new();
-
-        return Frame {
-            parent_function: func,
-            parent_key: key,
-            variables,
-        };
-    }
-}
-
-#[derive(Clone)]
-pub struct Environment<A> {
-    pub scope: Function,
-    pub recursion: i32,
-    pub stack: HashMap<(Name, i32), Frame<A>>,
-}
-
-impl<A> Environment<A> {
-    pub fn new() -> Environment<A> {
-        let frame: Frame<A> = Frame::new(None, None);
-        let scope = Function::new();
-
-        return Environment {
-            scope,
-            recursion: 0,
-            stack: HashMap::from([(("__main__".to_string(), 0), frame)]),
-        };
-    }
-
-    pub fn scope_key(&self) -> (Name, i32) {
-        return (self.scope_name(), self.recursion);
-    }
-
-    pub fn scope_name(&self) -> Name {
-        return self.scope.name.clone();
-    }
-
-    pub fn scope_return(&self) -> Option<&A> {
-        return self.search_frame(self.scope_name());
-    }
-
-    pub fn get_frame(&self, key: (Name, i32)) -> &Frame<A> {
-        return self.stack.get(&key).unwrap();
-    }
-
-    pub fn search_frame(&self, name: Name) -> Option<&A> {
-        return self
-            .stack
-            .get(&self.scope_key())
-            .unwrap()
-            .variables
-            .get(&name);
-    }
-
-    pub fn insert_frame(&mut self, func: Function) -> () {
-        let new_frame: Frame<A> = Frame::new(Some(self.scope.clone()), Some(self.scope_key()));
-
-        self.stack
-            .insert((func.name.clone(), self.scope_key().1 + 1), new_frame);
-        self.scope = func;
-        self.recursion += 1;
-    }
-
-    pub fn remove_frame(&mut self) -> () {
-        let recursion = self.scope_key().1 - 1;
-        self.scope = self
-            .stack
-            .remove(&self.scope_key())
-            .unwrap()
-            .parent_function
-            .unwrap();
-        self.recursion = recursion;
-    }
-
-    pub fn insert_variable(&mut self, name: Name, kind: A) -> () {
-        if let Some(frame) = self.stack.get_mut(&self.scope_key()) {
-            frame.variables.insert(name, kind);
-        }
-    }
-}
-
-#[derive(Clone, Debug, PartialEq)]
-pub struct Function {
-    pub name: Name,
-    pub kind: Option<Type>,
-    pub params: Option<Vec<(Name, Type)>>,
-    pub body: Option<Box<Statement>>,
-}
-
-impl Function {
-    pub fn new() -> Function {
-        return Function {
-            name: "__main__".to_string(),
-            kind: None,
-            params: None,
-            body: None,
-        };
-    }
-}
-
-#[derive(Clone, Debug, PartialEq)]
+#[derive(Debug, PartialEq)]
 pub enum Type {
     TInteger,
     TBool,
     TReal,
     TString,
-    TFunction(Box<Option<Type>>, Vec<Type>),
     TList(Box<Type>),
     TTuple(Vec<Type>),
 }
@@ -135,9 +23,6 @@
 
     /* variable reference */
     Var(Name),
-
-    /* function call */
-    FuncCall(Name, Vec<Expression>),
 
     /* arithmetic expressions over numbers */
     Add(Box<Expression>, Box<Expression>),
@@ -160,21 +45,16 @@
 
 #[derive(Debug, PartialEq, Clone)]
 pub enum Statement {
-    VarDeclaration(Name),
-    ValDeclaration(Name),
-    Assignment(Name, Box<Expression>, Option<Type>),
+    VarDeclaration(Box<Name>),
+    ValDeclaration(Box<Name>),
+    Assignment(Box<Name>, Box<Expression>),
     IfThenElse(Box<Expression>, Box<Statement>, Option<Box<Statement>>),
     While(Box<Expression>, Box<Statement>),
     Sequence(Box<Statement>, Box<Statement>),
-<<<<<<< HEAD
     AssertTrue(Box<Expression>, String),
     AssertFalse(Box<Expression>, String),
     AssertEQ(Box<Expression>, Box<Expression>, String),
     AssertNEQ(Box<Expression>, Box<Expression>, String),
     ModTestDef(Name, Box<Statement>),
     AssertFails(String),
-=======
-    FuncDef(Function),
-    Return(Box<Expression>),
->>>>>>> 3f1c7310
 }