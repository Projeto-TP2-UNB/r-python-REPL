pub type Name = String;

<<<<<<< HEAD
use nom::IResult;

#[derive(Debug, Clone)]
=======
#[derive(Debug, PartialEq)]
pub enum Type {
    TInteger,
    TBool,
    TReal,
    TString,
    TList(Box<Type>),
    TTuple(Vec<Type>),
}

#[derive(Debug, PartialEq, Clone)]
>>>>>>> 9d6c17b1
pub enum Expression {
    /* constants */
    CTrue,
    CFalse,
    CInt(i32),
    CReal(f64),
    CString(String),

    /* variable reference */
    Var(Name),

    /* arithmetic expressions over numbers */
    Add(Box<Expression>, Box<Expression>),
    Sub(Box<Expression>, Box<Expression>),
    Mul(Box<Expression>, Box<Expression>),
    Div(Box<Expression>, Box<Expression>),
<<<<<<< HEAD
    Comparison(Box<Expression>, String, Box<Expression>),
}

#[derive(Debug, Clone)]
=======

    /* boolean expressions over booleans */
    And(Box<Expression>, Box<Expression>),
    Or(Box<Expression>, Box<Expression>),
    Not(Box<Expression>),

    /* relational expressions over numbers */
    EQ(Box<Expression>, Box<Expression>),
    GT(Box<Expression>, Box<Expression>),
    LT(Box<Expression>, Box<Expression>),
    GTE(Box<Expression>, Box<Expression>),
    LTE(Box<Expression>, Box<Expression>),
}

#[derive(Debug, PartialEq, Clone)]
>>>>>>> 9d6c17b1
pub enum Statement {
    VarDeclaration(Name),
    ValDeclaration(Name),
    Assignment(Name, Box<Expression>),
    IfThenElse(Box<Expression>, Box<Statement>, Option<Box<Statement>>),
    While(Box<Expression>, Box<Statement>),
    Block(Vec<Statement>), // For indented blocks
    Sequence(Box<Statement>, Box<Statement>),
}

#[derive(Debug)]
pub enum ParseError {
    IndentationError(usize),
    UnexpectedToken(String),
    InvalidExpression(String),
}

pub fn with_error_context<'a, T>(
    parser: impl Fn(&'a str) -> IResult<&'a str, T>,
    _context: &'a str,
) -> impl Fn(&'a str) -> IResult<&'a str, T> {
    move |input| {
        parser(input)
            .map_err(|_| nom::Err::Error(nom::error::Error::new(input, nom::error::ErrorKind::Tag)))
    }
}<|MERGE_RESOLUTION|>--- conflicted
+++ resolved
@@ -1,10 +1,7 @@
 pub type Name = String;
 
-<<<<<<< HEAD
 use nom::IResult;
 
-#[derive(Debug, Clone)]
-=======
 #[derive(Debug, PartialEq)]
 pub enum Type {
     TInteger,
@@ -16,7 +13,6 @@
 }
 
 #[derive(Debug, PartialEq, Clone)]
->>>>>>> 9d6c17b1
 pub enum Expression {
     /* constants */
     CTrue,
@@ -33,12 +29,6 @@
     Sub(Box<Expression>, Box<Expression>),
     Mul(Box<Expression>, Box<Expression>),
     Div(Box<Expression>, Box<Expression>),
-<<<<<<< HEAD
-    Comparison(Box<Expression>, String, Box<Expression>),
-}
-
-#[derive(Debug, Clone)]
-=======
 
     /* boolean expressions over booleans */
     And(Box<Expression>, Box<Expression>),
@@ -54,7 +44,6 @@
 }
 
 #[derive(Debug, PartialEq, Clone)]
->>>>>>> 9d6c17b1
 pub enum Statement {
     VarDeclaration(Name),
     ValDeclaration(Name),
@@ -64,6 +53,7 @@
     Block(Vec<Statement>), // For indented blocks
     Sequence(Box<Statement>, Box<Statement>),
 }
+
 
 #[derive(Debug)]
 pub enum ParseError {
